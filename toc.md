--- conflicted
+++ resolved
@@ -1,5 +1,4 @@
 ## Introduction
-<<<<<<< HEAD
 Why would you need to use a Background Job Processor (BJP)?
 
 Let's look at a simple example of a user, identified as the `Client`, registering on a web site `awesome-website.com`. When users register on `awesome-website.com` they receive an email in order for them to verify their email address. What does this mean on the Web Server side?
@@ -25,37 +24,7 @@
 ##### Additional Features:
 * **configurability**: a BJP should be configurable in order to allow developers to tweak options so that the BJP can best fits their own application's needs
 * **ease of use**: a BJP should be simple to use out-of-the-box and integrate with rails in the context of building it in Ruby
-=======
-We are three software engineers..... Yup..
-
-Workerholic is an open source background job processor. Workerholic is a play on the word "workaholic". We built this because we have popular and mature solutions out there like Sidekiq which is widely used, which is great. Libraries are great, but it abstracts the lower level details like threads and processes, concurrency and parallelism, the details that we often take for granted. Even we use libraries a lot, and we thought this would be a good chance to dig deeper and share with you all, give back to the community, what abstractions we learned.
-
-### Why use a background job processor?
-So, why do we want to use a background job processor? Well, it's because sometimes, certain methods or tasks can take a long time. We're talking about anywhere from a few hundred milliseconds to sometimes several seconds or even minutes or hours. While your application is performing this time-consuming task, your application becomes blocked, unresponsive, and cannot do anything else. From a user standpoint, that's not good.
-
-![Request-Response](/images/popular_features_example_1.png){:width="400"}
-
-For example, say that you as a user wanted to click a button to send yourself an email with more information about a product you're interested in. This will take a while because this happens over the wire, the web server has to process your request, send out the email, possibly wait for a response from the email service, and then give you back a response from the web server. All during this time, the application won't be able to process anymore requests from you, or otherwise interact with your current page in a responsive manner. This is the classic HTTP request-response cycle, except the request is blocked waiting for a response from the email service, and cannot give you, the client, back a response.
-
-![Example BJP](/images/popular_features_example_2.png){:width="500"}
-
-This is where background job processors come in. Background job processors run as a separate process decoupled from your application. As a developer of your application, you can delegate these time-consuming tasks to a background job processor to handle these time-consuming tasks while allowing the user to still interact with your website. These tasks are performed asynchronously when you have resources available.
-
-## Popular Features of BJPs
-Before we get into building a background job processor, let's first introduce some of the common features we see in other background job processors:
-##### Core Features:
-These are features that all background job processors *should* have.
-* **asynchrony**: background job processors should handle a task in a separate process away from the main application, so that your main web application is free to continue handling more requests from the user.
-* **reliability**: background job processors should be able to handle any errors that occur gracefully.
-* **efficiency:** background job processors should perform their tasks in a timely manner so that queues do not get a backlog of things that still needs to be done.
-* **scalability**: background job processors should run fine and scale in the context of a distributed system, such as multiple web servers.
-* **reporting**: background job processors should track job statistics for information about background jobs, allowing for useful decision making.
-
-##### Bonus Features:
-These are features that are not necessary for background job processors, but these can be added for robustness.
-* **configurability**: allows a developer to tweak options that best fits their own application's needs.
-* **ease of use**: simple to use out-of-the-box with rails.
->>>>>>> 7454c25a
+
 
 ## Introducing Workerholic: Overall Architecture
 
